---
title: "NSScanner"
author: Nate Cook
category: "Cocoa"
excerpt: "Being able to pull apart strings and extract particular bits of data is a powerful skill, one that we use over and over building apps and shaping our tools. Cocoa provides a powerful set of frameworks to handle string processing. This week's article focuses on `NSScanner`, a highly configurable tool designed for extracting substrings and numeric values from loosely demarcated strings."
status:
    swift: 1.2
---

Strings are a ubiquitous and diverse part of our computing lives. They comprise emails and essays, poems and novels—and indeed, every article on [nshipster.com](https://nshipster.com), the configuration files that shape the site, and the code that builds it.

Being able to pull apart strings and extract particular bits of data is therefore a powerful skill, one that we use over and over building apps and shaping our tools.  Cocoa provides a powerful set of tools to handle string processing. In particular:

- **`string.componentsSeparatedByCharactersInSet`** / **`string.componentsSeparatedByString`**: Great for splitting a string into constituent pieces. Not so great at anything else.

- **`NSRegularExpression`**: Powerful for validating and extracting string data from an expected format. Cumbersome when dealing with complex serial input and finicky for parsing numeric values.

- **`NSDataDetector`**: Perfect for detecting and extracting dates, addresses, links, and more. Limited to its predefined types.

- **`NSScanner`**: Highly configurable and designed for scanning string and numeric values from loosely demarcated strings.

This week's article focuses on the last of these, `NSScanner`. Read on to learn about its flexibility and power.


* * *


Among Cocoa's tools, `NSScanner` serves as a wrapper around a string, scanning through its contents to efficiently retrieve substrings and numeric values. It offers several properties that modify an `NSScanner` instance's behavior:

> - `caseSensitive` *`Bool`*: Whether to pay attention to the upper- or lower-case while scanning. Note that this property *only* applies to the string-matching methods `scanString:intoString:` and `scanUpToString:intoString:`—character sets scanning is always case-sensitive.
> - `charactersToBeSkipped`  *`NSCharacterSet`*: The characters to skip over on the way to finding a match for the requested value type.
> - `scanLocation` *`Int`*: The current position of the scanner in its string. Scanning can be rewound or restarted by setting this property.
> - `locale` *`NSLocale`*: The locale that the scanner should use when parsing numeric values (see below).

An `NSScanner` instance has two additional read-only properties: `string`, which gives you back the string the scanner is scanning; and `atEnd`, which is true if `scanLocation` is at the end of the string.

> *Note:* `NSScanner` is actually the abstract superclass of a private cluster of scanner implementation classes. Even though you're calling `alloc` and `init` on `NSScanner`, you'll actually receive one of these subclasses, such as `NSConcreteScanner`. No need to fret over this.


## Extracting Substrings and Numeric Values

The *raison d'être* of `NSScanner` is to pull substrings and numeric values from a larger string. It has fifteen methods to do this, *all* of which follow the same basic pattern. Each method takes a reference to an output variable as a parameter and returns a boolean value indicating success or failure of the scan:

````swift
let whitespaceAndPunctuationSet = NSMutableCharacterSet.whitespaceAndNewline()
whitespaceAndPunctuationSet.formUnion(with: NSCharacterSet.punctuationCharacters)

let stringScanner = Scanner(string: "John & Paul & Ringo & George.")
stringScanner.charactersToBeSkipped = whitespaceAndPunctuationSet as CharacterSet

// using the latest Swift 3.0 syntax:
var name: NSString?
<<<<<<< HEAD
while stringScanner.scanUpToCharacters(from: whitespaceAndPunctuationSet as CharacterSet, into: &name)
=======
while stringScanner.scanUpToCharactersFromSet(whitespaceAndPunctuationSet, intoString: &name), 
        let name = name
>>>>>>> c46c0e23
{
    print(name)
}
// John
// Paul
// Ringo
// George
````

````objc
NSMutableCharacterSet *whitespaceAndPunctuationSet = [NSMutableCharacterSet punctuationCharacterSet];
[whitespaceAndPunctuationSet formUnionWithCharacterSet:[NSCharacterSet whitespaceAndNewlineCharacterSet]];

NSScanner *stringScanner = [[NSScanner alloc] initWithString:@"John & Paul & Ringo & George."];
stringScanner.charactersToBeSkipped = whitespaceAndPunctuationSet;

NSString *name;
while ([stringScanner scanUpToCharactersFromSet:whitespaceAndPunctuationSet intoString:&name]) {
    NSLog(@"%@", name);
}
// John
// Paul
// Ringo
// George
````

The NSScanner API has methods for two use-cases: scanning for strings generally, or for numeric types specifically.

#### 1) String Scanners

<blockquote>
<dl>
<dt><code>scanString:intoString:</code> / <code>scanCharactersFromSet:intoString:</code></dt>
<dd>
Scans to match the string parameter or characters in the <code>NSCharacterSet</code> parameter, respectively. The <code>intoString</code> parameter will return containing the scanned string, if found. These methods are often used to advance the scanner's location—pass <code>nil</code> for the <code>intoString</code> parameter to ignore the output.
</dd>

<dt><code>scanUpToString:intoString:</code> / <code>scanUpToCharactersFromSet:intoString:</code></dt>
<dd>
Scans characters into a string <em>until</em> finding the string parameter or characters in the <code>NSCharacterSet</code> parameter, respectively. The <code>intoString</code> parameter will return containing the scanned string, if any was found. If the given string or character set are <em>not</em> found, the result will be the entire rest of the scanner's string.
</dd>
</dl>
</blockquote>

#### 2) Numeric Scanners

<blockquote>
<dl>
<dt><code>scanDouble:</code> / <code>scanFloat:</code> / <code>scanDecimal:</code></dt>
<dd>
Scans a floating-point value from the scanner's string and returns the value in the referenced <code>Double</code>, <code>Float</code>, or <code>NSDecimal</code> instance, if found.
</dd>

<dt><code>scanInteger:</code> / <code>scanInt:</code> / <code>scanLongLong:</code> / <code>scanUnsignedLongLong:</code></dt>
<dd>
Scans an integer value from the scanner's string and returns the value in the referenced <code>Int</code>, <code>Int32</code>, <code>Int64</code>, or <code>UInt64</code> instance, if found.
</dd>

<dt><code>scanHexDouble:</code> / <code>scanHexFloat:</code></dt>
<dd>
Scans a hexadecimal floating-point value from the scanner's string and returns the value in the referenced <code>Double</code> or <code>Float</code> instance, if found. To scan properly, the floating-point value <em>must</em> have a <code>0x</code> or <code>0X</code> prefix.
</dd>

<dt><code>scanHexInt:</code> / <code>scanHexLongLong:</code></dt>
<dd>
Scans a hexadecimal integer value from the scanner's string and returns the value in the referenced <code>UInt32</code> or <code>UInt64</code> instance, if found. The value may have a <code>0x</code> or <code>0X</code> prefix, but it is not required.
</dd>

</dl>
</blockquote>


* * *


## `localizedScannerWithString / locale`

Because it is a part of Cocoa, `NSScanner` has built-in localization support (of course). An `NSScanner` instance can work with either the user's locale when created via `+ localizedScannerWithString:`, or a specific locale after setting its `locale` property. In particular, the separator for floating-point values will be correctly interpreted based on the given locale:

````swift
var price = 0.0
let gasPriceScanner = Scanner(string: "2.09 per gallon")
gasPriceScanner.scanDouble(&price)
// 2.09

// use a german locale instead of the default
let benzinPriceScanner = Scanner(string: "1,38 pro Liter")
benzinPriceScanner.locale = NSLocale(localeIdentifier: "de-DE")
benzinPriceScanner.scanDouble(&price)
// 1.38
````

````objc
double price;
NSScanner *gasPriceScanner = [[NSScanner alloc] initWithString:@"2.09 per gallon"];
[gasPriceScanner scanDouble:&price];
// 2.09

// use a german locale instead of the default
NSScanner *benzinPriceScanner = [[NSScanner alloc] initWithString:@"1,38 pro Liter"];
[benzinPriceScanner setLocale:[NSLocale localeWithLocaleIdentifier:@"de-DE"]];
[benzinPriceScanner scanDouble:&price];
// 1.38
````


* * *


## Example: Parsing SVG Path Data

To take `NSScanner` out for a spin, we'll look at parsing the path data from an SVG path. SVG path data are stored as a string of instructions for drawing the path, where "M" indicates a "move-to" step, "L" stands for "line-to", and "C" stands for a curve. Uppercase instructions are followed by points in absolute coordinates; lowercase instructions are followed by coordinates relative to the last point in the path.

Here's an SVG path I happen to have lying around (and a point-offsetting helper we'll use later):

````swift
var svgPathData = "M28.2,971.4c-10,0.5-19.1,13.3-28.2,2.1c0,15.1,23.7,30.5,39.8,16.3c16,14.1,39.8-1.3,39.8-16.3c-12.5,15.4-25-14.4-39.8,4.5C35.8,972.7,31.9,971.2,28.2,971.4z"

extension CGPoint {
    func offset(_ p: CGPoint) -> CGPoint {
        return CGPoint(x: x + p.x, y: y + p.y)
    }
}
````
````objc
static NSString *const svgPathData = @"M28.2,971.4c-10,0.5-19.1,13.3-28.2,2.1c0,15.1,23.7,30.5,39.8,16.3c16,14.1,39.8-1.3,39.8-16.3c-12.5,15.4-25-14.4-39.8,4.5C35.8,972.7,31.9,971.2,28.2,971.4z";

CGPoint offsetPoint(CGPoint p1, CGPoint p2) {
    return CGPointMake(p1.x + p2.x, p1.y + p2.y);
}
````

Note that the point data are fairly irregular. Sometimes the `x` and `y` values of a point are separated by a comma, sometimes not, and likewise with points themselves. Parsing these data with regular expressions could turn into a mess pretty quickly, but with `NSScanner` the code is clear and straightforward.

We'll define a `bezierPathFromSVGPath` function that will convert a string of path data into an `UIBezierPath`. Our scanner is set up to skip commas and whitespace while scanning for values:

````swift
func bezierPathFromSVGPath(str: String) -> UIBezierPath {
    let scanner = Scanner(string: str)

    // skip commas and whitespace
    let skipChars = NSMutableCharacterSet(charactersIn: ",")
    skipChars.formUnion(with: NSCharacterSet.whitespacesAndNewlines)
    scanner.charactersToBeSkipped = skipChars as CharacterSet

    // the resulting bezier path
    let path = UIBezierPath()
````
````objc
- (UIBezierPath *)bezierPathFromSVGPath:(NSString *)str {
    NSScanner *scanner = [NSScanner scannerWithString:str];
    
    // skip commas and whitespace
    NSMutableCharacterSet *skipChars = [NSMutableCharacterSet characterSetWithCharactersInString:@","];
    [skipChars formUnionWithCharacterSet:[NSCharacterSet whitespaceAndNewlineCharacterSet]];
    scanner.charactersToBeSkipped = skipChars;
    
    // the resulting bezier path
    UIBezierPath *path = [UIBezierPath bezierPath];
````

With the setup out of the way, it's time to start scanning. We start by scanning for a string made up of characters in the allowed set of instructions:

````swift
    // instructions code can be upper- or lower-case
    let instructionSet = NSCharacterSet(charactersIn: "MCSQTAmcsqta")
    var instruction: NSString?

    // scan for an instruction code
    while scanner.scanCharacters(from: instructionSet as CharacterSet, into: &instruction) {
````
````objc
    // instructions codes can be upper- or lower-case
    NSCharacterSet *instructionSet = [NSCharacterSet characterSetWithCharactersInString:@"MCSQTAmcsqta"];
    NSString *instruction;
    
    // scan for an instruction code
    while ([scanner scanCharactersFromSet:instructionSet intoString:&instruction]) {
````

The next section scans for two `Double` values in a row, converts them to a `CGPoint`, and then ultimately adds the correct step to the bezier path:

````swift
        var x = 0.0, y = 0.0
        var points: [CGPoint] = []

        // scan for pairs of Double, adding them as CGPoints to the points array
        while scanner.scanDouble(&x) && scanner.scanDouble(&y) {
            points.append(CGPoint(x: x, y: y))
        }

        // new point for bezier path
        switch instruction ?? "" {
        case "M":
            path.move(to: points[0])
        case "C":
            path.addCurve(to: points[2], controlPoint1: points[0], controlPoint2: points[1])
        case "c":
            path.addCurve(to: path.currentPoint.offset(points[2]), controlPoint1: path.currentPoint.offset(points[0]),
                                 controlPoint2: path.currentPoint.offset(points[1]))
        default:
            break
        }
    }
    
    return path
}
````
````objc
        double x, y;
        NSMutableArray *points = [NSMutableArray array];
        
        // scan for pairs of Double, adding them as CGPoints to the points array
        while ([scanner scanDouble:&x] && [scanner scanDouble:&y]) {
            [points addObject:[NSValue valueWithCGPoint:CGPointMake(x, y)]];
        }
        
        // new point in path
        if ([instruction isEqualToString:@"M"]) {
            [path moveToPoint:[points[0] CGPointValue]];
        } else if ([instruction isEqualToString:@"C"]) {
            [path addCurveToPoint:[points[2] CGPointValue]
                    controlPoint1:[points[0] CGPointValue]
                    controlPoint2:[points[1] CGPointValue]];
        } else if ([instruction isEqualToString:@"c"]) {
            CGPoint newPoint = offsetPoint(path.currentPoint, [points[2] CGPointValue]);
            CGPoint control1 = offsetPoint(path.currentPoint, [points[0] CGPointValue]);
            CGPoint control2 = offsetPoint(path.currentPoint, [points[1] CGPointValue]);
            
            [path addCurveToPoint:newPoint
                    controlPoint1:control1
                    controlPoint2:control2];
        }
    }
    
    [path applyTransform:CGAffineTransformMakeScale(1, -1)];
    return path;
}
````

Lo and behold, the result:

![NSMustacheScanner]({% asset nsscanner-rendered.gif @path %})

The required flipping, resizing, waxing, and twirling are left as an exercise for the reader.


* * *


## Swift-Friendly Scanning

As a last note, working with `NSScanner` in Swift can feel almost silly. Really, `NSScanner`, I need to pass in a pointer just so you can return a `Bool`? I can't use optionals, which are pretty much designed for this exact purpose? *Really?*

With a [simple extension converting the built-in methods to ones returning optional values](https://gist.github.com/natecook1000/59bb0c9117b555f5d40d), scanning becomes far more in sync with Swift's idiom. Our path data scanning example can now use optional binding instead of `inout` variables for a cleaner, easier-to-read implementation:

````swift
// look for an instruction code
while let instruction = scanner.scanCharactersFromSet(instructionSet) {
   var points: [CGPoint] = []
   
   // scan for pairs of Double, adding them as CGPoints to the points array
   while let x = scanner.scanDouble(), y = scanner.scanDouble() {
       points.append(CGPoint(x: x, y: y))
   }
   
   // new point for bezier path
   switch instruction {
       // ...
   }
}
````


* * *


You've gotta have the right tools for every job. `NSScanner` can be the shiny tool to reach for when it's time to parse a user's input or a web service's data. Being able to distinguish which tools are right for which tasks helps us on our way to creating clear and accurate code. 
<|MERGE_RESOLUTION|>--- conflicted
+++ resolved
@@ -50,12 +50,7 @@
 
 // using the latest Swift 3.0 syntax:
 var name: NSString?
-<<<<<<< HEAD
 while stringScanner.scanUpToCharacters(from: whitespaceAndPunctuationSet as CharacterSet, into: &name)
-=======
-while stringScanner.scanUpToCharactersFromSet(whitespaceAndPunctuationSet, intoString: &name), 
-        let name = name
->>>>>>> c46c0e23
 {
     print(name)
 }
